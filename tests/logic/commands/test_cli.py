"""Basic tests for running the cli interface of the Perun

Note that the functionality of the commands themselves are not tested,
this is done in appropriate test files, only the API is tested."""

import os
import git
import re

import pytest
from click.testing import CliRunner

import perun.cli as cli
import perun.utils.decorators as decorators
import perun.logic.config as config
<<<<<<< HEAD
import perun.collect.complexity.run as complexity
=======
import perun.utils.exceptions as exceptions
>>>>>>> 772d8a49

__author__ = 'Tomas Fiedor'


def _mocked_stap(stap, **kwargs):
    """System tap mock, provide OK code and pre-fabricated collection output"""
    return 0, os.path.join(os.path.dirname(__file__), 'collect_complexity', 'tst_stap_record.txt')


def test_reg_analysis_incorrect(pcs_full):
    """Test various failure scenarios for regression analysis cli.

    Expecting no exceptions, all tests should end with status code 2.
    """

    # Instantiate the runner fist
    runner = CliRunner()

    # Test the lack of arguments
    result = runner.invoke(cli.postprocessby, ['1@i', 'regression_analysis'])
    assert result.exit_code == 2
    assert 'Usage' in result.output

    # Test non-existing argument
    result = runner.invoke(cli.postprocessby, ['1@i', 'regression_analysis', '-f'])
    assert result.exit_code == 2
    assert 'no such option: -f' in result.output

    # Test malformed method argument
    result = runner.invoke(cli.postprocessby, ['1@i', 'regression_analysis', '--metod', 'full'])
    assert result.exit_code == 2
    assert 'no such option: --metod' in result.output

    # Test missing method value
    result = runner.invoke(cli.postprocessby, ['1@i', 'regression_analysis', '-m'])
    assert result.exit_code == 2
    assert '-m option requires an argument' in result.output

    # Test invalid method name
    result = runner.invoke(cli.postprocessby, ['1@i', 'regression_analysis', '--method', 'extra'])
    assert result.exit_code == 2
    assert 'Invalid value for "--method"' in result.output

    # Test malformed model argument
    result = runner.invoke(cli.postprocessby, ['1@i', 'regression_analysis', '--method', 'full',
                                               '--regresion_models'])
    assert result.exit_code == 2
    assert 'no such option: --regresion_models' in result.output

    # Test missing model value
    result = runner.invoke(cli.postprocessby, ['1@i', 'regression_analysis', '--method', 'full',
                                               '-r'])
    assert result.exit_code == 2
    assert '-r option requires an argument' in result.output

    # Test invalid model name
    result = runner.invoke(cli.postprocessby, ['1@i', 'regression_analysis', '-m', 'full', '-r',
                                               'ultimastic'])
    assert result.exit_code == 2
    assert 'Invalid value for "--regression_models"' in result.output

    # Test multiple models specification with one invalid value
    result = runner.invoke(cli.postprocessby, ['1@i', 'regression_analysis', '-m', 'full',
                                               '-r', 'linear', '-r', 'fail'])
    assert result.exit_code == 2
    assert 'Invalid value for "--regression_models"' in result.output

    # Test malformed steps argument
    result = runner.invoke(cli.postprocessby, ['1@i', 'regression_analysis', '-m', 'full',
                                               '-r', 'all', '--seps'])
    assert result.exit_code == 2
    assert ' no such option: --seps' in result.output

    # Test missing steps value
    result = runner.invoke(cli.postprocessby, ['1@i', 'regression_analysis', '-m', 'full',
                                               '-r', 'all', '-s'])
    assert result.exit_code == 2
    assert '-s option requires an argument' in result.output

    # Test invalid steps type
    result = runner.invoke(cli.postprocessby, ['1@i', 'regression_analysis', '-m', 'full', '-r',
                                               'all', '-s', '0.5'])
    assert result.exit_code == 2
    assert '0.5 is not a valid integer' in result.output

    # Test multiple method specification resulting in extra argument
    result = runner.invoke(cli.postprocessby, ['1@i', 'regression_analysis', '-m', 'full',
                                               'iterative'])
    assert result.exit_code == 2
    assert 'Got unexpected extra argument (iterative)' in result.output


def test_reg_analysis_correct(pcs_full):
    """Test correct usages of the regression analysis cli.

    Expecting no exceptions and errors, all tests should end with status code 0.
    """

    # Instantiate the runner fist
    runner = CliRunner()

    result = runner.invoke(cli.status, [])
    match = re.search(r"([0-9]+@i).*mixed", result.output)
    assert match
    cprof_idx = match.groups(1)[0]

    # Test the help printout first
    result = runner.invoke(cli.postprocessby, [cprof_idx, 'regression_analysis', '--help'])
    assert result.exit_code == 0
    assert 'Usage' in result.output

    # Test multiple method specifications -> the last one is chosen
    result = runner.invoke(cli.postprocessby, [cprof_idx, 'regression_analysis', '-m', 'full',
                                               '-m', 'iterative'])
    assert result.exit_code == 0
    assert 'Successfully postprocessed' in result.output

    # Test the full computation method with all models set as a default value
    result = runner.invoke(cli.postprocessby, [cprof_idx, 'regression_analysis', '-m', 'full'])
    assert result.exit_code == 0
    assert 'Successfully postprocessed' in result.output

    # Test the iterative method with all models
    result = runner.invoke(cli.postprocessby, [cprof_idx, 'regression_analysis', '-m', 'iterative'])
    assert result.exit_code == 0
    assert 'Successfully postprocessed' in result.output

    # Test the interval method with all models
    result = runner.invoke(cli.postprocessby, [cprof_idx, 'regression_analysis', '-m', 'interval'])
    assert result.exit_code == 0
    assert 'Successfully postprocessed' in result.output

    # Test the initial guess method with all models
    result = runner.invoke(cli.postprocessby, [cprof_idx, 'regression_analysis',
                                               '-m', 'initial_guess'])
    assert result.exit_code == 0
    assert 'Successfully postprocessed' in result.output

    # Test the bisection method with all models
    result = runner.invoke(cli.postprocessby, [cprof_idx, 'regression_analysis', '-m', 'bisection'])
    assert result.exit_code == 0
    assert 'Successfully postprocessed' in result.output

    # Test explicit models specification on full computation
    result = runner.invoke(cli.postprocessby, [cprof_idx, 'regression_analysis', '-m', 'full',
                                               '-r', 'all'])
    assert result.exit_code == 0
    assert 'Successfully postprocessed' in result.output

    # Test explicit models specification for multiple models
    result = runner.invoke(cli.postprocessby, [cprof_idx, 'regression_analysis', '-m', 'full',
                                               '-r', 'linear', '-r', 'log', '-r', 'exp'])
    assert result.exit_code == 0
    assert 'Successfully postprocessed' in result.output

    # Test explicit models specification for all models
    result = runner.invoke(cli.postprocessby, [cprof_idx, 'regression_analysis', '-m', 'full',
                                               '-r', 'linear', '-r', 'log', '-r', 'power',
                                               '-r', 'exp'])
    assert result.exit_code == 0
    assert 'Successfully postprocessed' in result.output

    # Test explicit models specification for all models values (also with 'all' value)
    result = runner.invoke(cli.postprocessby, [cprof_idx, 'regression_analysis', '-m', 'full',
                                               '-r', 'linear', '-r', 'log', '-r', 'power', '-r',
                                               'exp', '-r', 'all'])
    assert result.exit_code == 0
    assert 'Successfully postprocessed' in result.output

    # Test steps specification for full computation which has no effect
    result = runner.invoke(cli.postprocessby, [cprof_idx, 'regression_analysis', '-m', 'full',
                                               '-r', 'all', '-s', '100'])
    assert result.exit_code == 0
    assert 'Successfully postprocessed' in result.output

    # Test reasonable steps value for iterative method
    result = runner.invoke(cli.postprocessby, [cprof_idx, 'regression_analysis', '-m', 'iterative',
                                               '-r', 'all', '-s', '4'])
    assert result.exit_code == 0
    assert result.output.count('Too few points') == 5
    assert 'Successfully postprocessed' in result.output

    # Test too many steps output
    result = runner.invoke(cli.postprocessby, [cprof_idx, 'regression_analysis', '-m', 'iterative',
                                               '-r', 'all', '-s', '1000'])
    assert result.exit_code == 0
    assert result.output.count('Too few points') == 7
    assert 'Successfully postprocessed' in result.output

    # Test steps value clamping with iterative method
    result = runner.invoke(cli.postprocessby, [cprof_idx, 'regression_analysis', '-m', 'iterative',
                                               '-r', 'all', '-s', '-1'])
    assert result.exit_code == 0
    assert 'Successfully postprocessed' in result.output

    # Test different arguments positions
    result = runner.invoke(cli.postprocessby, [cprof_idx, 'regression_analysis', '-s', '2',
                                               '-r', 'all', '-m', 'full'])
    assert result.exit_code == 0
    assert 'Successfully postprocessed' in result.output


def test_status_correct(pcs_full):
    """Test running perun status in perun directory, without any problems.

    Expecting no exceptions, zero status.
    """
    # Try running status without anything
    runner = CliRunner()
    result = runner.invoke(cli.status, [])
    assert result.exit_code == 0
    assert "On major version" in result.output

    short_result = runner.invoke(cli.status, ['--short'])
    assert short_result.exit_code == 0
    assert len(short_result.output.split("\n")) == 4


@pytest.mark.usefixtures('cleandir')
def test_init_correct():
    """Test running init from cli, without any problems

    Expecting no exceptions, no errors, zero status.
    """
    runner = CliRunner()
    dst = str(os.getcwd())
    result = runner.invoke(cli.init, [dst, '--vcs-type=git'])
    assert result.exit_code == 0


@pytest.mark.usefixtures('cleandir')
def test_init_correct_with_params():
    """Test running init from cli with parameters for git, without any problems

    Expecting no exceptions, no errors, zero status.
    """
    runner = CliRunner()
    dst = str(os.getcwd())
    result = runner.invoke(cli.init, [dst, '--vcs-type=git', '--vcs-flag', 'bare'])
    assert result.exit_code == 0
    assert 'config' in os.listdir(os.getcwd())
    with open(os.path.join(os.getcwd(), 'config'), 'r') as config_file:
        assert "bare = true" in "".join(config_file.readlines())


@pytest.mark.usefixtures('cleandir')
def test_init_correct_with_params_and_flags(helpers):
    """Test running init from cli with parameters and flags for git, without any problems

    Expecting no exceptions, no errors, zero status.
    """
    runner = CliRunner()
    dst = str(os.getcwd())
    result = runner.invoke(cli.init, [dst, '--vcs-type=git', '--vcs-flag', 'quiet',
                                      '--vcs-param', 'separate-git-dir', 'sepdir'])
    assert result.exit_code == 0
    assert 'sepdir' in os.listdir(os.getcwd())
    initialized_dir = os.path.join(os.getcwd(), 'sepdir')
    dir_content = os.listdir(initialized_dir)

    # Should be enough for sanity check
    assert 'HEAD' in dir_content
    assert 'refs' in dir_content
    assert 'branches' in dir_content


def test_add_correct(helpers, pcs_full, valid_profile_pool):
    """Test running add from cli, without any problems

    Expecting no exceptions, no errors, zero status.
    """
    runner = CliRunner()
    added_profile = helpers.prepare_profile(pcs_full, valid_profile_pool[0], pcs_full.get_head())
    result = runner.invoke(cli.add, ['--keep-profile', '{}'.format(added_profile)])
    assert result.exit_code == 0
    assert os.path.exists(added_profile)


def test_rm_correct(helpers, pcs_full, stored_profile_pool):
    """Test running rm from cli, without any problems

    Expecting no exceptions, no errors, zero status
    """
    runner = CliRunner()
    deleted_profile = os.path.split(stored_profile_pool[1])[-1]
    result = runner.invoke(cli.rm, ['{}'.format(deleted_profile)])
    assert result.exit_code == 0


def test_log_correct(pcs_full):
    """Test running log from cli, without any problems

    Expecting no exceptions, no errors, zero status
    """
    runner = CliRunner()
    result = runner.invoke(cli.log, [])
    assert result.exit_code == 0

    short_result = runner.invoke(cli.log, ['--short'])
    assert short_result.exit_code == 0
    assert len(result.output.split('\n')) > len(short_result.output.split('\n'))


def test_collect_correct(pcs_full):
    """Test running collector from cli, without any problems

    Expecting no exceptions, no errors, zero status
    """
    runner = CliRunner()
    result = runner.invoke(cli.collect, ['-c echo', '-w hello', 'time'])
    assert result.exit_code == 0


def test_collect_complexity(monkeypatch, pcs_full, complexity_collect_job):
    """Test running the complexity collector from the CLI with parameter handling

    Expecting no errors
    """
    monkeypatch.setattr(complexity, '_call_stap', _mocked_stap)

    script_dir = os.path.join(os.path.split(__file__)[0], 'collect_complexity')
    target = os.path.join(script_dir, 'tst')
    job_params = complexity_collect_job[5]['collector_params']['complexity']

    rules = [
        '-r{}'.format(rule) for rule in job_params['rules']
    ]
    samplings = sum([
        ['-s {}'.format(sample['func']), sample['sample']] for sample in job_params['sampling']
    ], [])
    runner = CliRunner()
    result = runner.invoke(cli.collect, ['-c{}'.format(target),
                                         'complexity',
                                         ] + rules + samplings)

    assert result.exit_code == 0

    # Test running the job from the params using the job file
    script_dir = os.path.split(__file__)[0]
    source_dir = os.path.join(script_dir, 'collect_complexity')
    job_config_file = os.path.join(source_dir, 'job.yml')
    result = runner.invoke(cli.collect, ['-c{} -p{}'.format(target, job_config_file), 'complexity'])
    assert result.exit_code == 0

    # Test running the job from the params using the yaml string
    result = runner.invoke(cli.collect, ['-c{}'.format(target),
                                         '-p\"global_sampling: 2\"',
                                         'complexity'] + rules + samplings)
    assert result.exit_code == 0

    # Try missing parameter -c
    # Fixme: before fails but still produces 0?
    result = runner.invoke(cli.collect, ['complexity'])
    assert result.exit_code == 0

    # Try invalid parameter --method
    result = runner.invoke(cli.collect, ['-c{}'.format(target), 'complexity', '-minvalid'])
    assert result.exit_code == 2

    # Try different template
    result = runner.invoke(cli.collect, [
        '-ot', '%collector%-profile',
        '-c{}'.format(target),
        '-p\"method: custom\"',
        'complexity'
    ] + rules + samplings)
    del config.runtime().data['format']
    decorators.func_args_cache['lookup_key_recursively'].pop(
        tuple(["format.output_profile_template"]), None)
    assert result.exit_code == 0
    assert "info: stored profile at: .perun/jobs/complexity-profile.perf" in result.output


def test_show_help(pcs_full):
    """Test running show to see if there are registered modules for showing

    Expecting no error and help outputed, where the currently supported modules will be shown
    """
    runner = CliRunner()
    result = runner.invoke(cli.show, ['--help'])
    assert result.exit_code == 0
    assert 'heapmap' in result.output
    assert 'raw' in result.output


def test_add_massaged_head(helpers, pcs_full, valid_profile_pool):
    """Test running add with tags instead of profile

    Expecting no errors and profile added as it should, or errors for incorrect revs
    """
    git_repo = git.Repo(os.path.split(pcs_full.path)[0])
    head = str(git_repo.head.commit)
    helpers.populate_repo_with_untracked_profiles(pcs_full.path, valid_profile_pool)
    first_tagged = os.path.relpath(helpers.prepare_profile(pcs_full, valid_profile_pool[0], head))

    runner = CliRunner()
    result = runner.invoke(cli.add, ['0@p', '--minor=HEAD'])
    assert result.exit_code == 0
    assert "'{}' successfully registered".format(first_tagged) in result.output

    runner = CliRunner()
    result = runner.invoke(cli.add, ['0@p', r"--minor=HEAD^{d"])
    assert result.exit_code == 2
    assert "Missing closing brace"

    runner = CliRunner()
    result = runner.invoke(cli.add, ['0@p', r"--minor=HEAD^}"])
    assert result.exit_code == 2

    runner = CliRunner()
    result = runner.invoke(cli.add, ['0@p', '--minor=tag2'])
    assert result.exit_code == 2
    assert "Ref 'tag2' did not resolve to object"


def test_add_tag(helpers, pcs_full, valid_profile_pool):
    """Test running add with tags instead of profile

    Expecting no errors and profile added as it should
    """
    git_repo = git.Repo(os.path.split(pcs_full.path)[0])
    head = str(git_repo.head.commit)
    parent = str(git_repo.head.commit.parents[0])
    helpers.populate_repo_with_untracked_profiles(pcs_full.path, valid_profile_pool)
    first_sha = os.path.relpath(helpers.prepare_profile(pcs_full, valid_profile_pool[0], head))
    os.path.relpath(helpers.prepare_profile(pcs_full, valid_profile_pool[1], parent))

    runner = CliRunner()
    result = runner.invoke(cli.add, ['0@p'])
    assert result.exit_code == 0
    assert "'{}' successfully registered".format(first_sha) in result.output

    runner = CliRunner()
    result = runner.invoke(cli.add, ['0@p'])
    assert result.exit_code == 1
    assert "originates from minor version '{}'".format(parent) in result.output

    result = runner.invoke(cli.add, ['10@p'])
    assert result.exit_code == 2
    assert '0@p' in result.output


def test_remove_tag(helpers, pcs_full):
    """Test running remove with tags instead of profile

    Expecting no errors and profile removed as it should
    """
    runner = CliRunner()
    result = runner.invoke(cli.rm, ['0@i'])
    assert result.exit_code == 0
    assert "removed" in result.output


def test_postprocess_tag(helpers, pcs_full, valid_profile_pool):
    """Test running postprocessby with various valid and invalid tags

    Expecting no errors (or caught errors), everything postprocessed as it should be
    """
    helpers.populate_repo_with_untracked_profiles(pcs_full.path, valid_profile_pool)
    pending_dir = os.path.join(pcs_full.path, 'jobs')
    assert len(os.listdir(pending_dir)) == 2

    runner = CliRunner()
    result = runner.invoke(cli.postprocessby, ['0@p', 'normalizer'])
    assert result.exit_code == 0
    assert len(os.listdir(pending_dir)) == 3

    # Try incorrect tag -> expect failure and return code 2 (click error)
    result = runner.invoke(cli.postprocessby, ['666@p', 'normalizer'])
    assert result.exit_code == 2
    assert len(os.listdir(pending_dir)) == 3

    # Try correct index tag
    result = runner.invoke(cli.postprocessby, ['1@i', 'normalizer'])
    assert result.exit_code == 0
    assert len(os.listdir(pending_dir)) == 4

    # Try incorrect index tag -> expect failure and return code 2 (click error)
    result = runner.invoke(cli.postprocessby, ['1337@i', 'normalizer'])
    assert result.exit_code == 2
    assert len(os.listdir(pending_dir)) == 4

    # Try absolute postprocessing
    first_in_jobs = os.listdir(pending_dir)[0]
    absolute_first_in_jobs = os.path.join(pending_dir, first_in_jobs)
    result = runner.invoke(cli.postprocessby, [absolute_first_in_jobs, 'normalizer'])
    assert result.exit_code == 0

    # Try lookup postprocessing
    result = runner.invoke(cli.postprocessby, [first_in_jobs, 'normalizer'])
    assert result.exit_code == 0


def test_show_tag(helpers, pcs_full, valid_profile_pool):
    """Test running show with several valid and invalid tags

    Expecting no errors (or caught errors), everythig shown as it should be
    """
    helpers.populate_repo_with_untracked_profiles(pcs_full.path, valid_profile_pool)
    pending_dir = os.path.join(pcs_full.path, 'jobs')

    runner = CliRunner()
    result = runner.invoke(cli.show, ['0@p', 'raw'])
    assert result.exit_code == 0

    # Try incorrect tag -> expect failure and return code 2 (click error)
    result = runner.invoke(cli.show, ['1337@p', 'raw'])
    assert result.exit_code == 2

    # Try correct index tag
    result = runner.invoke(cli.show, ['0@i', 'raw'])
    assert result.exit_code == 0

    # Try incorrect index tag
    result = runner.invoke(cli.show, ['666@i', 'raw'])
    assert result.exit_code == 2

    # Try absolute showing
    first_in_jobs = os.listdir(pending_dir)[0]
    absolute_first_in_jobs = os.path.join(pending_dir, first_in_jobs)
    result = runner.invoke(cli.show, [absolute_first_in_jobs, 'raw'])
    assert result.exit_code == 0

    # Try lookup showing
    result = runner.invoke(cli.show, [first_in_jobs, 'raw'])
    assert result.exit_code == 0


def test_config(pcs_full):
    """Test running config

    Expecting no errors, everything shown as it should be
    """
    runner = CliRunner()

    # OK usage
    result = runner.invoke(cli.config, ['--local', 'get', 'vcs.type'])
    assert result.exit_code == 0

    result = runner.invoke(cli.config, ['--local', 'set', 'vcs.remote', 'url'])
    assert result.exit_code == 0

    # Error cli usage
    result = runner.invoke(cli.config, ['--local', 'get'])
    assert result.exit_code == 2

    result = runner.invoke(cli.config, ['--local', 'get', 'bogus.key'])
    assert result.exit_code == 1

    result = runner.invoke(cli.config, ['--local', 'set', 'key'])
    assert result.exit_code == 2

    result = runner.invoke(cli.config, ['--local', 'get', 'wrong,key'])
    assert result.exit_code == 2
    assert "invalid format" in result.output


def test_check_profiles(helpers, pcs_with_degradations):
    """Tests checking degradation between two profiles"""
    pool_path = os.path.join(os.path.split(__file__)[0], 'degradation_profiles')
    profiles = [
        os.path.join(pool_path, 'linear_base.perf'),
        os.path.join(pool_path, 'linear_base_degradated.perf'),
        os.path.join(pool_path, 'quad_base.perf')
    ]
    helpers.populate_repo_with_untracked_profiles(pcs_with_degradations.path, profiles)

    runner = CliRunner()
    for tag in ("0@p", "1@p", "2@p"):
        result = runner.invoke(cli.check_profiles, ["0@i", tag])
        assert result.exit_code == 0


def test_check_head(pcs_with_degradations):
    """Test checking degradation for one point of history

    Expecting correct behaviours
    """
    runner = CliRunner()

    result = runner.invoke(cli.check_head, [])
    assert result.exit_code == 0


def test_check_all(pcs_with_degradations):
    """Test checking degradation for whole history

    Expecting correct behaviours
    """
    runner = CliRunner()

    result = runner.invoke(cli.check_all, [])
    assert result.exit_code == 0


@pytest.mark.usefixtures('cleandir')
def test_utils_create(monkeypatch, tmpdir):
    """Tests creating stuff in the perun"""
    # Prepare different directory
    monkeypatch.setattr('perun.utils.script_helpers.__file__', os.path.join(str(tmpdir), "utils", "script_helpers.py"))
    monkeypatch.chdir(str(tmpdir))

    runner = CliRunner()
    result = runner.invoke(cli.create, ['postprocess', 'mypostprocessor', '--no-edit'])
    assert result.exit_code == 1
    assert "cannot use" in result.output and "as target developer directory" in result.output

    # Now correctly initialize the directory structure
    tmpdir.mkdir('collect')
    tmpdir.mkdir('postprocess')
    tmpdir.mkdir('view')
    tmpdir.mkdir('check')

    # Try to successfully create the new postprocessor
    result = runner.invoke(cli.create, ['postprocess', 'mypostprocessor', '--no-edit'])
    assert result.exit_code == 0
    target_dir = os.path.join(str(tmpdir), 'postprocess', 'mypostprocessor')
    created_files = os.listdir(target_dir)
    assert '__init__.py' in created_files
    assert 'run.py' in created_files

    # Try to successfully create the new collector
    result = runner.invoke(cli.create, ['collect', 'mycollector', '--no-edit'])
    assert result.exit_code == 0
    target_dir = os.path.join(str(tmpdir), 'collect', 'mycollector')
    created_files = os.listdir(target_dir)
    assert '__init__.py' in created_files
    assert 'run.py' in created_files

    # Try to successfully create the new collector
    result = runner.invoke(cli.create, ['view', 'myview', '--no-edit'])
    assert result.exit_code == 0
    target_dir = os.path.join(str(tmpdir), 'view', 'myview')
    created_files = os.listdir(target_dir)
    assert '__init__.py' in created_files
    assert 'run.py' in created_files

    # Try to successfully create the new collector
    result = runner.invoke(cli.create, ['check', 'mycheck', '--no-edit'])
    assert result.exit_code == 0
    target_dir = os.path.join(str(tmpdir), 'check')
    created_files = os.listdir(target_dir)
    assert 'mycheck.py' in created_files

    # Try to run the monkey-patched editor
    def donothing(*_):
        pass
    monkeypatch.setattr('perun.utils.run_external_command', donothing)
    result = runner.invoke(cli.create, ['check', 'mydifferentcheck'])
    assert result.exit_code == 0

    def raiseexc(*_):
        raise exceptions.ExternalEditorErrorException
    monkeypatch.setattr('perun.utils.run_external_command', raiseexc)
    result = runner.invoke(cli.create, ['check', 'mythirdcheck'])
    assert result.exit_code == 1<|MERGE_RESOLUTION|>--- conflicted
+++ resolved
@@ -13,11 +13,8 @@
 import perun.cli as cli
 import perun.utils.decorators as decorators
 import perun.logic.config as config
-<<<<<<< HEAD
 import perun.collect.complexity.run as complexity
-=======
 import perun.utils.exceptions as exceptions
->>>>>>> 772d8a49
 
 __author__ = 'Tomas Fiedor'
 
